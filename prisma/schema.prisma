// prisma/schema.prisma
generator client {
  provider      = "prisma-client-js"
  binaryTargets = ["native", "debian-openssl-1.1.x", "debian-openssl-3.0.x"]
}

datasource db {
  provider = "postgresql"
  url      = env("DATABASE_URL")
}

model ChargePoint {
  id                   String    @id
  name                 String?
  vendor               String
  model                String
  serialNumber         String?
  firmwareVersion      String?
  iccid                String?
  imsi                 String?
  meterType            String?
  meterSerialNumber    String?
  isOnline             Boolean   @default(false)
  lastSeen             DateTime?
  heartbeatInterval    Int       @default(300)
  bootNotificationSent Boolean   @default(false)
  location             String?
  description          String?

  // Relationships
  connectors     Connector[]
  transactions   Transaction[]
  chargingData   ChargingData[]
  configurations ChargePointConfiguration[]
  alarms         Alarm[]

  createdAt DateTime @default(now())
  updatedAt DateTime @updatedAt

  @@map("charge_points")
}

model Connector {
  id              Int             @id @default(autoincrement())
  chargePointId   String
  connectorId     Int
  type            ConnectorType   @default(GBT)
  status          ConnectorStatus @default(AVAILABLE)
  errorCode       String?
  info            String?
  vendorId        String?
  vendorErrorCode String?
  maxPower        Float?

  // Current real-time data
  inputVoltage     Float   @default(0)
  inputCurrent     Float   @default(0)
  outputContactors Boolean @default(false)
  outputVoltage    Float   @default(0)
  outputEnergy     Float   @default(0)
  chargingEnergy   Float   @default(0)
  gunTemperature   Float   @default(25)
  stateOfCharge    Float   @default(0)
  chargeTime       Int     @default(0) // in seconds
  remainingTime    Int     @default(0) // in seconds
  demandCurrent    Float   @default(0)
  connected        Boolean @default(false)

  lastUpdated DateTime @default(now())

  // Relationships
  chargePoint  ChargePoint    @relation(fields: [chargePointId], references: [id], onDelete: Cascade)
  transactions Transaction[]
  chargingData ChargingData[]

  createdAt DateTime @default(now())
  updatedAt DateTime @updatedAt

  @@unique([chargePointId, connectorId])
  @@map("connectors")
}

model Transaction {
  id             Int         @id @default(autoincrement())
  transactionId  Int         @unique
  chargePointId  String
  connectorId    Int
  idTag          String
  meterStart     Float
  meterStop      Float?
  startTimestamp DateTime
  stopTimestamp  DateTime?
  stopReason     StopReason?
  reservationId  Int?

  // Relationships
  chargePoint ChargePoint  @relation(fields: [chargePointId], references: [id])
  connector   Connector    @relation(fields: [chargePointId, connectorId], references: [chargePointId, connectorId])
  meterValues MeterValue[]

  createdAt DateTime @default(now())
  updatedAt DateTime @updatedAt

  @@map("transactions")
}

model ChargingData {
  id            String @id @default(cuid())
  chargePointId String
  connectorId   Int
  transactionId Int?

  // All the real-time data points you requested
  gunType          ConnectorType
  status           ConnectorStatus
  inputVoltage     Float
  inputCurrent     Float
  outputContactors Boolean
  outputVoltage    Float
  outputEnergy     Float
  chargingEnergy   Float
  alarm            String?
  stopReason       StopReason?
  connected        Boolean
  gunTemperature   Float
  stateOfCharge    Float
  chargeTime       Int // in seconds
  remainingTime    Int // in seconds
  demandCurrent    Float

  timestamp DateTime @default(now())

  // Relationships
  chargePoint ChargePoint @relation(fields: [chargePointId], references: [id])
  connector   Connector   @relation(fields: [chargePointId, connectorId], references: [chargePointId, connectorId])

  @@index([chargePointId, timestamp])
  @@index([connectorId, timestamp])
  @@map("charging_data")
}

model MeterValue {
<<<<<<< HEAD
  id            String         @id @default(uuid())
  transactionId Int
  transaction   Transaction    @relation(fields: [transactionId], references: [id])
=======
  id            String       @id @default(uuid())
  transactionId Int
  transaction   Transaction  @relation(fields: [transactionId], references: [id])
>>>>>>> 60b53c12
  timestamp     DateTime
  value         String
  context       String?
  format        String?
  measurand     String?
  phase         String?
  location      String?
  unit          String
<<<<<<< HEAD
  connectorId   Int?
  // chargePointId String?
=======
>>>>>>> 60b53c12
  // Sampled values
  sampledValues SampledValue[]

  // Relationship
  // transaction Transaction? @relation(fields: [transactionId], references: [transactionId])

  createdAt DateTime @default(now())

  @@map("meter_values")
}

model SampledValue {
  id           String  @id @default(cuid())
  meterValueId String
  value        String
  context      String?
  format       String?
  measurand    String?
  phase        String?
  location     String?
  unit         String?

  // Relationship
  meterValue MeterValue @relation(fields: [meterValueId], references: [id], onDelete: Cascade)

  @@map("sampled_values")
}

model User {
  id       String   @id @default(cuid())
  username String   @unique
  email    String   @unique
  password String
  role     UserRole @default(VIEWER)
  apiKey   String?  @unique
  isActive Boolean  @default(true)

  // Permissions
  permissions       Permission[]
  chargePointAccess ChargePointAccess[]

  createdAt DateTime @default(now())
  updatedAt DateTime @updatedAt

  @@map("users")
}

model Permission {
  id       String @id @default(cuid())
  userId   String
  resource String // e.g., 'charge_points', 'transactions', 'users'
  action   String // e.g., 'read', 'write', 'delete', 'control'

  // Relationship
  user User @relation(fields: [userId], references: [id], onDelete: Cascade)

  @@unique([userId, resource, action])
  @@map("permissions")
}

model ChargePointAccess {
  id            String      @id @default(cuid())
  userId        String
  chargePointId String
  accessLevel   AccessLevel @default(READ)

  // Relationships
  user User @relation(fields: [userId], references: [id], onDelete: Cascade)

  @@unique([userId, chargePointId])
  @@map("charge_point_access")
}

model ChargePointConfiguration {
  id            String  @id @default(cuid())
  chargePointId String
  key           String
  value         String
  readonly      Boolean @default(false)

  // Relationship
  chargePoint ChargePoint @relation(fields: [chargePointId], references: [id], onDelete: Cascade)

  @@unique([chargePointId, key])
  @@map("charge_point_configurations")
}

model Alarm {
  id            String        @id @default(cuid())
  chargePointId String
  connectorId   Int?
  alarmType     String
  severity      AlarmSeverity
  message       String
  resolved      Boolean       @default(false)
  resolvedAt    DateTime?
  resolvedBy    String?

  // Relationship
  chargePoint ChargePoint @relation(fields: [chargePointId], references: [id])

  createdAt DateTime @default(now())
  updatedAt DateTime @updatedAt

  @@map("alarms")
}

model IdTag {
  id          String      @id @default(cuid())
  idTag       String      @unique
  parentIdTag String?
  status      IdTagStatus @default(ACCEPTED)
  expiryDate  DateTime?

  createdAt DateTime @default(now())
  updatedAt DateTime @updatedAt

  @@map("id_tags")
}

// Enums
enum ConnectorType {
  CCS
  CHAdeMO
  TYPE2
  TYPE1
  TESLA
  GBT

  @@map("connector_type")
}

enum ConnectorStatus {
  AVAILABLE
  PREPARING
  CHARGING
  SUSPENDED_EVSE
  SUSPENDED_EV
  FINISHING
  RESERVED
  UNAVAILABLE
  FAULTED

  @@map("connector_status")
}

enum StopReason {
  EMERGENCY_STOP
  EV_DISCONNECTED
  HARD_RESET
  LOCAL
  OTHER
  POWER_LOSS
  REBOOT
  REMOTE
  SOFT_RESET
  UNLOCK_COMMAND
  DE_AUTHORIZED
  ENERGY_LIMIT_REACHED
  GROUND_FAULT
  IMMEDIATE_RESET
  LOCAL_OUT_OF_CREDIT
  MASTER_PASS
  OVERCURRENT_FAULT
  POWER_QUALITY
  SOC_LIMIT_REACHED
  STOPPED_BY_EV
  TIME_LIMIT_REACHED
  TIMEOUT

  @@map("stop_reason")
}

enum UserRole {
  ADMIN
  OPERATOR
  VIEWER
  THIRD_PARTY

  @@map("user_role")
}

enum AccessLevel {
  READ
  WRITE
  CONTROL
  ADMIN

  @@map("access_level")
}

enum AlarmSeverity {
  INFO
  WARNING
  ERROR
  CRITICAL

  @@map("alarm_severity")
}

enum IdTagStatus {
  ACCEPTED
  BLOCKED
  EXPIRED
  INVALID
  CONCURRENT_TX

  @@map("id_tag_status")
}<|MERGE_RESOLUTION|>--- conflicted
+++ resolved
@@ -140,15 +140,9 @@
 }
 
 model MeterValue {
-<<<<<<< HEAD
   id            String         @id @default(uuid())
   transactionId Int
   transaction   Transaction    @relation(fields: [transactionId], references: [id])
-=======
-  id            String       @id @default(uuid())
-  transactionId Int
-  transaction   Transaction  @relation(fields: [transactionId], references: [id])
->>>>>>> 60b53c12
   timestamp     DateTime
   value         String
   context       String?
@@ -156,12 +150,8 @@
   measurand     String?
   phase         String?
   location      String?
-  unit          String
-<<<<<<< HEAD
+  unit          String?
   connectorId   Int?
-  // chargePointId String?
-=======
->>>>>>> 60b53c12
   // Sampled values
   sampledValues SampledValue[]
 
